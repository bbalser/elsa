--- conflicted
+++ resolved
@@ -5,15 +5,12 @@
   client process for interacting with a cluster.
   """
 
-<<<<<<< HEAD
+  @default_max_chunk_size 900_000
+
   @doc """
   Wrap establishing a connection to a cluster for performing an operation.
   """
   @spec with_connection(keyword(), atom(), fun()) :: term()
-=======
-  @default_max_chunk_size 900_000
-
->>>>>>> cc64f17a
   def with_connection(endpoints, type \\ :any, fun) when is_function(fun) do
     endpoints
     |> reformat_endpoints()
